--- conflicted
+++ resolved
@@ -8,46 +8,28 @@
         "rust-analyzer-src": "rust-analyzer-src"
       },
       "locked": {
-<<<<<<< HEAD
-        "lastModified": 1696141234,
-        "narHash": "sha256-0dZpggYjjmWEk+rGixiBHOHuQfLzEzNfrtjSig04s6Q=",
+        "lastModified": 1714544767,
+        "narHash": "sha256-kF1bX+YFMedf1g0PAJYwGUkzh22JmULtj8Rm4IXAQKs=",
         "owner": "nix-community",
         "repo": "fenix",
-        "rev": "9ccae1754eec0341b640d5705302ac0923d22875",
+        "rev": "73124e1356bde9411b163d636b39fe4804b7ca45",
         "type": "github"
-=======
-        "lastModified": 1714544767,
-        "narHash": "sha256-kF1bX+YFMedf1g0PAJYwGUkzh22JmULtj8Rm4IXAQKs=",
-        "rev": "73124e1356bde9411b163d636b39fe4804b7ca45",
-        "revCount": 1852,
-        "type": "tarball",
-        "url": "https://api.flakehub.com/f/pinned/nix-community/fenix/0.1.1852%2Brev-73124e1356bde9411b163d636b39fe4804b7ca45/018f333a-c195-795f-9e07-b43b47d5391f/source.tar.gz"
->>>>>>> 18d265a6
       },
       "original": {
         "owner": "nix-community",
         "repo": "fenix",
-        "rev": "9ccae1754eec0341b640d5705302ac0923d22875",
+        "rev": "73124e1356bde9411b163d636b39fe4804b7ca45",
         "type": "github"
       }
     },
     "flake-compat": {
       "locked": {
-<<<<<<< HEAD
         "lastModified": 1696267196,
         "narHash": "sha256-AAQ/2sD+0D18bb8hKuEEVpHUYD1GmO2Uh/taFamn6XQ=",
         "owner": "edolstra",
         "repo": "flake-compat",
         "rev": "4f910c9827911b1ec2bf26b5a062cd09f8d89f85",
         "type": "github"
-=======
-        "lastModified": 1696426674,
-        "narHash": "sha256-kvjfFW7WAETZlt09AgDn1MrtKzP7t90Vf7vypd3OL1U=",
-        "rev": "0f9255e01c2351cc7d116c072cb317785dd33b33",
-        "revCount": 57,
-        "type": "tarball",
-        "url": "https://api.flakehub.com/f/pinned/edolstra/flake-compat/1.0.1/018afb31-abd1-7bff-a5e4-cff7e18efb7a/source.tar.gz"
->>>>>>> 18d265a6
       },
       "original": {
         "owner": "edolstra",
@@ -59,11 +41,11 @@
     "flake-compat_2": {
       "flake": false,
       "locked": {
-        "lastModified": 1673956053,
-        "narHash": "sha256-4gtG9iQuiKITOjNQQeQIpoIB6b16fm+504Ch3sNKLd8=",
+        "lastModified": 1696426674,
+        "narHash": "sha256-kvjfFW7WAETZlt09AgDn1MrtKzP7t90Vf7vypd3OL1U=",
         "owner": "edolstra",
         "repo": "flake-compat",
-        "rev": "35bb57c0c8d8b62bbfd284272c928ceb64ddbde9",
+        "rev": "0f9255e01c2351cc7d116c072cb317785dd33b33",
         "type": "github"
       },
       "original": {
@@ -75,11 +57,11 @@
     "libgit2": {
       "flake": false,
       "locked": {
-        "lastModified": 1697646580,
-        "narHash": "sha256-oX4Z3S9WtJlwvj0uH9HlYcWv+x1hqp8mhXl7HsLu2f0=",
+        "lastModified": 1714600833,
+        "narHash": "sha256-8pBXgbDWVpVv07zQ9sXFxssH5sLGRqjY0Gh+QlKwfg8=",
         "owner": "libgit2",
         "repo": "libgit2",
-        "rev": "45fd9ed7ae1a9b74b957ef4f337bc3c8b3df01b5",
+        "rev": "e5e233caedaa96d6bdb35a7e42b9028b6dfcf534",
         "type": "github"
       },
       "original": {
@@ -110,72 +92,33 @@
     },
     "nix": {
       "inputs": {
-        "nix": "nix_2",
-        "nixpkgs": "nixpkgs_2"
-      },
-      "locked": {
-        "lastModified": 1713457987,
-        "narHash": "sha256-HNt+ocnqVlwGzYx+3DQRlfv06iSv2I7Ch5kuRH7W7m4=",
-        "rev": "f59b936e273bc761648b45a9f822693f0424da4d",
-        "revCount": 56,
-        "type": "tarball",
-        "url": "https://api.flakehub.com/f/pinned/DeterminateSystems/nix/2.21.2/018ef218-45b2-731b-8c3b-a9fc57c55fd1/source.tar.gz"
-      },
-      "original": {
-        "type": "tarball",
-        "url": "https://flakehub.com/f/DeterminateSystems/nix/%3D2.21.2.tar.gz"
-      }
-    },
-    "nix_2": {
-      "inputs": {
         "flake-compat": "flake-compat_2",
         "libgit2": "libgit2",
         "nixpkgs": "nixpkgs",
         "nixpkgs-regression": "nixpkgs-regression"
       },
       "locked": {
-<<<<<<< HEAD
-        "lastModified": 1696259154,
-        "narHash": "sha256-WNmifcTsN9aG1ONkv+l2BC4sHZZxtNKy0keqBHXXQ7w=",
+        "lastModified": 1712161137,
+        "narHash": "sha256-ObaVDDPtnOeIE0t7m4OVk5G+OS6d9qYh+ktK67Fe/zE=",
         "owner": "NixOS",
         "repo": "nix",
-        "rev": "f5f4de6a550327b4b1a06123c2e450f1b92c73b6",
+        "rev": "355cbc482f33f5b07a6bc0d72be862b1ccdb99dd",
         "type": "github"
       },
       "original": {
         "owner": "NixOS",
+        "ref": "2.21.2",
         "repo": "nix",
-        "rev": "f5f4de6a550327b4b1a06123c2e450f1b92c73b6",
         "type": "github"
-=======
-        "lastModified": 1712161137,
-        "narHash": "sha256-ObaVDDPtnOeIE0t7m4OVk5G+OS6d9qYh+ktK67Fe/zE=",
-        "rev": "355cbc482f33f5b07a6bc0d72be862b1ccdb99dd",
-        "revCount": 16488,
-        "type": "tarball",
-        "url": "https://api.flakehub.com/f/pinned/NixOS/nix/2.21.2/018eaedc-df49-7da8-8007-06186938ee08/source.tar.gz"
-      },
-      "original": {
-        "type": "tarball",
-        "url": "https://flakehub.com/f/NixOS/nix/%3D2.21.2"
->>>>>>> 18d265a6
       }
     },
     "nixpkgs": {
       "locked": {
-<<<<<<< HEAD
-        "lastModified": 1705033721,
-        "narHash": "sha256-K5eJHmL1/kev6WuqyqqbS1cdNnSidIZ3jeqJ7GbrYnQ=",
+        "lastModified": 1715106579,
+        "narHash": "sha256-gZMgKEGiK6YrwGBiccZ1gemiUwjsZ1Zv49KYOgmX2fY=",
         "owner": "NixOS",
         "repo": "nixpkgs",
-        "rev": "a1982c92d8980a0114372973cbdfe0a307f1bdea",
-=======
-        "lastModified": 1709083642,
-        "narHash": "sha256-7kkJQd4rZ+vFrzWu8sTRtta5D1kBG0LSRYAfhtmMlSo=",
-        "owner": "NixOS",
-        "repo": "nixpkgs",
-        "rev": "b550fe4b4776908ac2a861124307045f8e717c8e",
->>>>>>> 18d265a6
+        "rev": "8be0d8a1ed4f96d99b09aa616e2afd47acc3da89",
         "type": "github"
       },
       "original": {
@@ -203,40 +146,17 @@
     },
     "nixpkgs_2": {
       "locked": {
-<<<<<<< HEAD
-        "lastModified": 1697059129,
-        "narHash": "sha256-9NJcFF9CEYPvHJ5ckE8kvINvI84SZZ87PvqMbH6pro0=",
+        "lastModified": 1714635257,
+        "narHash": "sha256-4cPymbty65RvF1DWQfc+Bc8B233A1BWxJnNULJKQ1EY=",
         "owner": "NixOS",
         "repo": "nixpkgs",
-        "rev": "5e4c2ada4fcd54b99d56d7bd62f384511a7e2593",
+        "rev": "63c3a29ca82437c87573e4c6919b09a24ea61b0f",
         "type": "github"
-=======
-        "lastModified": 1713145326,
-        "narHash": "sha256-m7+IWM6mkWOg22EC5kRUFCycXsXLSU7hWmHdmBfmC3s=",
-        "rev": "53a2c32bc66f5ae41a28d7a9a49d321172af621e",
-        "revCount": 557721,
-        "type": "tarball",
-        "url": "https://api.flakehub.com/f/pinned/NixOS/nixpkgs/0.2311.557721%2Brev-53a2c32bc66f5ae41a28d7a9a49d321172af621e/018ee413-6e9c-72d4-be11-b9bef24c16bc/source.tar.gz"
-      },
-      "original": {
-        "type": "tarball",
-        "url": "https://flakehub.com/f/NixOS/nixpkgs/%2A"
-      }
-    },
-    "nixpkgs_3": {
-      "locked": {
-        "lastModified": 1714635257,
-        "narHash": "sha256-4cPymbty65RvF1DWQfc+Bc8B233A1BWxJnNULJKQ1EY=",
-        "rev": "63c3a29ca82437c87573e4c6919b09a24ea61b0f",
-        "revCount": 619660,
-        "type": "tarball",
-        "url": "https://api.flakehub.com/f/pinned/NixOS/nixpkgs/0.1.619660%2Brev-63c3a29ca82437c87573e4c6919b09a24ea61b0f/018f3b26-5e03-7aa3-b783-09324dde70c2/source.tar.gz"
->>>>>>> 18d265a6
       },
       "original": {
         "owner": "NixOS",
         "repo": "nixpkgs",
-        "rev": "5e4c2ada4fcd54b99d56d7bd62f384511a7e2593",
+        "rev": "63c3a29ca82437c87573e4c6919b09a24ea61b0f",
         "type": "github"
       }
     },
@@ -246,7 +166,7 @@
         "flake-compat": "flake-compat",
         "naersk": "naersk",
         "nix": "nix",
-        "nixpkgs": "nixpkgs_3"
+        "nixpkgs": "nixpkgs_2"
       }
     },
     "rust-analyzer-src": {
