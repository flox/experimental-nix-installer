{
  description = "Experimental Nix Installer";

  inputs = {
    nixpkgs.url = "github:NixOS/nixpkgs/5e4c2ada4fcd54b99d56d7bd62f384511a7e2593";

    fenix = {
      url = "github:nix-community/fenix/9ccae1754eec0341b640d5705302ac0923d22875";
      inputs.nixpkgs.follows = "nixpkgs";
    };

    naersk = {
      url = "github:nix-community/naersk";
      inputs.nixpkgs.follows = "nixpkgs";
    };

    nix = {
<<<<<<< HEAD
      url = "github:NixOS/nix/f5f4de6a550327b4b1a06123c2e450f1b92c73b6";
=======
      url = "https://flakehub.com/f/DeterminateSystems/nix/=2.21.2.tar.gz";
>>>>>>> 18d265a6
      # Omitting `inputs.nixpkgs.follows = "nixpkgs";` on purpose
    };

    flake-compat.url = "github:edolstra/flake-compat/v1.0.0";
  };

  outputs =
    { self
    , nixpkgs
    , fenix
    , naersk
    , nix
    , ...
    } @ inputs:
    let
      supportedSystems = [ "i686-linux" "x86_64-linux" "aarch64-linux" "x86_64-darwin" "aarch64-darwin" ];

      forAllSystems = f: nixpkgs.lib.genAttrs supportedSystems (system: (forSystem system f));

      forSystem = system: f: f rec {
        inherit system;
        pkgs = import nixpkgs { inherit system; overlays = [ self.overlays.default ]; };
        lib = pkgs.lib;
      };

      fenixToolchain = system: with fenix.packages.${system};
        combine ([
          stable.clippy
          stable.rustc
          stable.cargo
          stable.rustfmt
          stable.rust-src
        ] ++ nixpkgs.lib.optionals (system == "x86_64-linux") [
          targets.x86_64-unknown-linux-musl.stable.rust-std
        ] ++ nixpkgs.lib.optionals (system == "i686-linux") [
          targets.i686-unknown-linux-musl.stable.rust-std
        ] ++ nixpkgs.lib.optionals (system == "aarch64-linux") [
          targets.aarch64-unknown-linux-musl.stable.rust-std
        ]);
    in
    {
      overlays.default = final: prev:
        let
          toolchain = fenixToolchain final.stdenv.system;
          naerskLib = final.callPackage naersk {
            cargo = toolchain;
            rustc = toolchain;
          };
          sharedAttrs = {
            pname = "nix-installer";
            version = "0.19.0";
            src = builtins.path {
              name = "nix-installer-source";
              path = self;
              filter = (path: type: baseNameOf path != "nix" && baseNameOf path != ".github");
            };

            nativeBuildInputs = with final; [ ];
            buildInputs = with final; [ ] ++ lib.optionals (final.stdenv.isDarwin) (with final.darwin.apple_sdk.frameworks; [
              SystemConfiguration
            ]);

            copyBins = true;
            copyDocsToSeparateOutput = true;

            doCheck = false;
            doDoc = true;
            doDocFail = true;
            RUSTFLAGS = "--cfg tokio_unstable";
            cargoTestOptions = f: f ++ [ "--all" ];

            NIX_INSTALLER_TARBALL_PATH = inputs.nix.tarballs_direct.${final.stdenv.system};

            override = { preBuild ? "", ... }: {
              preBuild = preBuild + ''
                # logRun "cargo clippy --all-targets --all-features -- -D warnings"
              '';
            };
            postInstall = ''
              cp nix-installer.sh $out/bin/nix-installer.sh
            '';
          };
        in
        rec {
          nix-installer = naerskLib.buildPackage sharedAttrs;
        } // nixpkgs.lib.optionalAttrs (prev.stdenv.system == "x86_64-linux") rec {
          default = nix-installer-static;
          nix-installer-static = naerskLib.buildPackage
            (sharedAttrs // {
              CARGO_BUILD_TARGET = "x86_64-unknown-linux-musl";
            });
        } // nixpkgs.lib.optionalAttrs (prev.stdenv.system == "i686-linux") rec {
          default = nix-installer-static;
          nix-installer-static = naerskLib.buildPackage
            (sharedAttrs // {
              CARGO_BUILD_TARGET = "i686-unknown-linux-musl";
            });
        } // nixpkgs.lib.optionalAttrs (prev.stdenv.system == "aarch64-linux") rec {
          default = nix-installer-static;
          nix-installer-static = naerskLib.buildPackage
            (sharedAttrs // {
              CARGO_BUILD_TARGET = "aarch64-unknown-linux-musl";
            });
        };


      devShells = forAllSystems ({ system, pkgs, ... }:
        let
          toolchain = fenixToolchain system;
          check = import ./nix/check.nix { inherit pkgs toolchain; };
        in
        {
          default = pkgs.mkShell {
            name = "nix-install-shell";

            RUST_SRC_PATH = "${toolchain}/lib/rustlib/src/rust/library";
            NIX_INSTALLER_TARBALL_PATH = inputs.nix.tarballs_direct.${system};

            nativeBuildInputs = with pkgs; [ ];
            buildInputs = with pkgs; [
              toolchain
              rust-analyzer
              cargo-outdated
              cacert
              cargo-audit
              cargo-watch
              nixpkgs-fmt
              check.check-rustfmt
              check.check-spelling
              check.check-nixpkgs-fmt
              check.check-editorconfig
              check.check-semver
              check.check-clippy
            ]
            ++ lib.optionals (pkgs.stdenv.isDarwin) (with pkgs; [
              libiconv
              darwin.apple_sdk.frameworks.Security
              darwin.apple_sdk.frameworks.SystemConfiguration
            ])
            ++ lib.optionals (pkgs.stdenv.isLinux) (with pkgs; [
              checkpolicy
              semodule-utils
              /* users are expected to have a system docker, too */
            ]);
          };
        });

      checks = forAllSystems ({ system, pkgs, ... }:
        let
          toolchain = fenixToolchain system;
          check = import ./nix/check.nix { inherit pkgs toolchain; };
        in
        {
          check-rustfmt = pkgs.runCommand "check-rustfmt" { buildInputs = [ check.check-rustfmt ]; } ''
            cd ${./.}
            check-rustfmt
            touch $out
          '';
          check-spelling = pkgs.runCommand "check-spelling" { buildInputs = [ check.check-spelling ]; } ''
            cd ${./.}
            check-spelling
            touch $out
          '';
          check-nixpkgs-fmt = pkgs.runCommand "check-nixpkgs-fmt" { buildInputs = [ check.check-nixpkgs-fmt ]; } ''
            cd ${./.}
            check-nixpkgs-fmt
            touch $out
          '';
          check-editorconfig = pkgs.runCommand "check-editorconfig" { buildInputs = [ pkgs.git check.check-editorconfig ]; } ''
            cd ${./.}
            check-editorconfig
            touch $out
          '';
        });

      packages = forAllSystems ({ system, pkgs, ... }:
        {
          inherit (pkgs) nix-installer;
        } // nixpkgs.lib.optionalAttrs (system == "x86_64-linux") {
          inherit (pkgs) nix-installer-static;
          default = pkgs.nix-installer-static;
        } // nixpkgs.lib.optionalAttrs (system == "i686-linux") {
          inherit (pkgs) nix-installer-static;
          default = pkgs.nix-installer-static;
        } // nixpkgs.lib.optionalAttrs (system == "aarch64-linux") {
          inherit (pkgs) nix-installer-static;
          default = pkgs.nix-installer-static;
        } // nixpkgs.lib.optionalAttrs (pkgs.stdenv.isDarwin) {
          default = pkgs.nix-installer;
        });

      hydraJobs = {
<<<<<<< HEAD
        build = forAllSystems ({ system, pkgs, ... }: self.packages.${system}.default);
        # vm-test = import ./nix/tests/vm-test {
        #   inherit forSystem;
        #   inherit (nix.hydraJobs) binaryTarball;
        #   inherit (nixpkgs) lib;
        # };
        # container-test = import ./nix/tests/container-test {
        #   inherit forSystem;
        #   inherit (nix.hydraJobs) binaryTarball;
        # };
=======
        vm-test = import ./nix/tests/vm-test {
          inherit forSystem;
          inherit (nixpkgs) lib;

          binaryTarball = nix.tarballs_indirect;
        };
        container-test = import ./nix/tests/container-test {
          inherit forSystem;

          binaryTarball = nix.tarballs_indirect;
        };
>>>>>>> 18d265a6
      };
    };
}<|MERGE_RESOLUTION|>--- conflicted
+++ resolved
@@ -2,10 +2,10 @@
   description = "Experimental Nix Installer";
 
   inputs = {
-    nixpkgs.url = "github:NixOS/nixpkgs/5e4c2ada4fcd54b99d56d7bd62f384511a7e2593";
+    nixpkgs.url = "github:NixOS/nixpkgs/63c3a29ca82437c87573e4c6919b09a24ea61b0f";
 
     fenix = {
-      url = "github:nix-community/fenix/9ccae1754eec0341b640d5705302ac0923d22875";
+      url = "github:nix-community/fenix/73124e1356bde9411b163d636b39fe4804b7ca45";
       inputs.nixpkgs.follows = "nixpkgs";
     };
 
@@ -15,11 +15,7 @@
     };
 
     nix = {
-<<<<<<< HEAD
-      url = "github:NixOS/nix/f5f4de6a550327b4b1a06123c2e450f1b92c73b6";
-=======
-      url = "https://flakehub.com/f/DeterminateSystems/nix/=2.21.2.tar.gz";
->>>>>>> 18d265a6
+      url = "github:NixOS/nix/2.21.2";
       # Omitting `inputs.nixpkgs.follows = "nixpkgs";` on purpose
     };
 
@@ -59,6 +55,11 @@
         ] ++ nixpkgs.lib.optionals (system == "aarch64-linux") [
           targets.aarch64-unknown-linux-musl.stable.rust-std
         ]);
+
+    nixTarballForSystem = system: let
+      version = inputs.nix.packages.${system}.nix.version;
+    in "${inputs.nix.hydraJobs.binaryTarball.${system}}/nix-${version}-${system}.tar.xz";
+
     in
     {
       overlays.default = final: prev:
@@ -91,7 +92,7 @@
             RUSTFLAGS = "--cfg tokio_unstable";
             cargoTestOptions = f: f ++ [ "--all" ];
 
-            NIX_INSTALLER_TARBALL_PATH = inputs.nix.tarballs_direct.${final.stdenv.system};
+            NIX_INSTALLER_TARBALL_PATH = nixTarballForSystem final.stdenv.system;
 
             override = { preBuild ? "", ... }: {
               preBuild = preBuild + ''
@@ -136,7 +137,7 @@
             name = "nix-install-shell";
 
             RUST_SRC_PATH = "${toolchain}/lib/rustlib/src/rust/library";
-            NIX_INSTALLER_TARBALL_PATH = inputs.nix.tarballs_direct.${system};
+            NIX_INSTALLER_TARBALL_PATH = nixTarballForSystem system;
 
             nativeBuildInputs = with pkgs; [ ];
             buildInputs = with pkgs; [
@@ -212,30 +213,17 @@
         });
 
       hydraJobs = {
-<<<<<<< HEAD
-        build = forAllSystems ({ system, pkgs, ... }: self.packages.${system}.default);
         # vm-test = import ./nix/tests/vm-test {
         #   inherit forSystem;
-        #   inherit (nix.hydraJobs) binaryTarball;
         #   inherit (nixpkgs) lib;
+
+        #   binaryTarball = nix.tarballs_indirect;
         # };
         # container-test = import ./nix/tests/container-test {
         #   inherit forSystem;
-        #   inherit (nix.hydraJobs) binaryTarball;
+
+        #   binaryTarball = nix.tarballs_indirect;
         # };
-=======
-        vm-test = import ./nix/tests/vm-test {
-          inherit forSystem;
-          inherit (nixpkgs) lib;
-
-          binaryTarball = nix.tarballs_indirect;
-        };
-        container-test = import ./nix/tests/container-test {
-          inherit forSystem;
-
-          binaryTarball = nix.tarballs_indirect;
-        };
->>>>>>> 18d265a6
       };
     };
 }