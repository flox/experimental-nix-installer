# An experimental fork of the Determinate Nix Installer, to play with upstreaming.

Note, this is different from the Determinate Nix Installer, available at https://github.com/DeterminateSystems/nix-installer.

## If you're having a problem with installing Nix, this repository is almost certainly the wrong place to record issues.

If you used the **official Nix install scripts**, report issues at https://github.com/NixOS/nix/issues.

If you used the **Determinate Nix Installer**, report issues at https://github.com/DeterminateSystems/nix-installer.

---

[![Crates.io](https://img.shields.io/crates/v/nix-installer)](https://crates.io/crates/nix-installer)
[![Docs.rs](https://img.shields.io/docsrs/nix-installer)](https://docs.rs/nix-installer/latest/nix_installer/)

A fast, friendly, and reliable tool to help you use [Nix] with Flakes everywhere.


```bash
curl --proto '=https' --tlsv1.2 -sSf -L https://install.determinate.systems/nix | sh -s -- install
```

The `nix-installer` has successfully completed over 2,000,000 installs in a number of environments, including [Github Actions](#as-a-github-action) and [GitLab](#on-gitlab):

| Platform                     | Multi User         | `root` only | Maturity          |
|------------------------------|:------------------:|:-----------:|:-----------------:|
| Linux (x86_64 & aarch64)     | ✓ (via [systemd])  | ✓           | Stable            |
| MacOS (x86_64 & aarch64)     | ✓                  |             | Stable (See note) |
| Valve Steam Deck (SteamOS)   | ✓                  |             | Stable            |
| WSL2 (x86_64 & aarch64)      | ✓ (via [systemd])  | ✓           | Stable            |
| Podman Linux Containers      | ✓ (via [systemd])  | ✓           | Stable            |
| Docker Containers            |                    | ✓           | Stable            |
| Linux (i686)                 | ✓ (via [systemd])  | ✓           | Unstable          |

> **Note**
> On **MacOS only**, removing users and/or groups may fail if there are no users who are logged in graphically.


## Usage

Install Nix with the default planner and options:

```bash
curl --proto '=https' --tlsv1.2 -sSf -L https://install.determinate.systems/nix | sh -s -- install
```

Or, to download a platform specific Installer binary yourself:

```bash
$ curl -sL -o nix-installer https://install.determinate.systems/nix/nix-installer-x86_64-linux
$ chmod +x nix-installer
$ ./nix-installer
```

`nix-installer` installs Nix by following a *plan* made by a *planner*. Review the available planners:

```bash
$ ./nix-installer install --help
Execute an install (possibly using an existing plan)

To pass custom options, select a planner, for example `nix-installer install linux-multi --help`

Usage: nix-installer install [OPTIONS] [PLAN]
       nix-installer install <COMMAND>

Commands:
  linux
          A planner for Linux installs
  steam-deck
          A planner suitable for the Valve Steam Deck running SteamOS
  help
          Print this message or the help of the given subcommand(s)
# ...
```

Planners have their own options and defaults, sharing most of them in common:

```bash
$ ./nix-installer install linux --help
A planner for Linux installs

Usage: nix-installer install linux [OPTIONS]

Options:
# ...
      --nix-build-group-name <NIX_BUILD_GROUP_NAME>
          The Nix build group name

          [env: NIX_INSTALLER_NIX_BUILD_GROUP_NAME=]
          [default: nixbld]

      --nix-build-group-id <NIX_BUILD_GROUP_ID>
          The Nix build group GID

          [env: NIX_INSTALLER_NIX_BUILD_GROUP_ID=]
          [default: 3000]
# ...
```

Planners can be configured via environment variable or command arguments:

```bash
$ curl --proto '=https' --tlsv1.2 -sSf -L https://install.determinate.systems/nix | NIX_BUILD_GROUP_NAME=nixbuilder sh -s -- install linux-multi --nix-build-group-id 4000
# Or...
$ NIX_BUILD_GROUP_NAME=nixbuilder ./nix-installer install linux-multi --nix-build-group-id 4000
```

### Upgrading Nix

You can upgrade Nix to [our currently recommended version of Nix][recommended-nix] by running:

```
sudo -i nix upgrade-nix
```

Alternatively, you can [uninstall](#uninstalling) and [reinstall](#usage) with a different version of the `nix-installer`.

### Uninstalling

You can remove a `nix-installer`-installed Nix by running

```bash
/nix/nix-installer uninstall
```


### As a Github Action

You can use the [`nix-installer-action`](https://github.com/DeterminateSystems/nix-installer-action) Github Action like so:

```yaml
on:
  pull_request:
  push:
    branches: [main]

jobs:
  lints:
    name: Build
    runs-on: ubuntu-22.04
    steps:
    - uses: actions/checkout@v3
    - name: Install Nix
      uses: DeterminateSystems/nix-installer-action@main
    - name: Run `nix build`
      run: nix build .
```

### On GitLab

GitLab CI runners are typically Docker based and run as the `root` user. This means `systemd` is not present, so the `--init none` option needs to be passed to the Linux planner. 

On the default [GitLab.com](https://gitlab.com/) runners, `nix` can be installed and used like so:

```yaml
test:
  script:
  - curl --proto '=https' --tlsv1.2 -sSf -L https://install.determinate.systems/nix | sh -s -- install linux --no-confirm --init none
  - . /nix/var/nix/profiles/default/etc/profile.d/nix-daemon.sh
  - nix run nixpkgs#hello
  - nix profile install nixpkgs#hello
  - hello
```

If you are using different runners, the above example may need to be adjusted.

### Without systemd (Linux only)

> **Warning**
> When `--init none` is used, _only_ `root` or users who can elevate to `root` privileges can run Nix:
>
> ```bash
> sudo -i nix run nixpkgs#hello
> ```

If you don't use [systemd], you can still install Nix by explicitly specifying the `linux` plan and `--init none`:

```bash
curl --proto '=https' --tlsv1.2 -sSf -L https://install.determinate.systems/nix | sh -s -- install linux --init none
```

### In a container

In Docker/Podman containers or WSL2 instances where an init (like `systemd`) is not present, pass `--init none`.

For containers (without an init):

> **Warning**
> When `--init none` is used, _only_ `root` or users who can elevate to `root` privileges can run Nix:
>
> ```bash
> sudo -i nix run nixpkgs#hello
> ```

```dockerfile
# Dockerfile
FROM ubuntu:latest
RUN apt update -y
RUN apt install curl -y
RUN curl --proto '=https' --tlsv1.2 -sSf -L https://install.determinate.systems/nix | sh -s -- install linux \
  --extra-conf "sandbox = false" \
  --init none \
  --no-confirm
ENV PATH="${PATH}:/nix/var/nix/profiles/default/bin"
RUN nix run nixpkgs#hello
```

```bash
docker build -t ubuntu-with-nix .
docker run --rm -ti ubuntu-with-nix
docker rmi ubuntu-with-nix
# or
podman build -t ubuntu-with-nix .
podman run --rm -ti ubuntu-with-nix
podman rmi ubuntu-with-nix
```

For containers with a systemd init:

```dockerfile
# Dockerfile
FROM ubuntu:latest
RUN apt update -y
RUN apt install curl systemd -y
RUN curl --proto '=https' --tlsv1.2 -sSf -L https://install.determinate.systems/nix | sh -s -- install linux \
  --extra-conf "sandbox = false" \
  --no-start-daemon \
  --no-confirm
ENV PATH="${PATH}:/nix/var/nix/profiles/default/bin"
RUN nix run nixpkgs#hello
CMD [ "/bin/systemd" ]
```

```bash
podman build -t ubuntu-systemd-with-nix .
IMAGE=$(podman create ubuntu-systemd-with-nix)
CONTAINER=$(podman start $IMAGE)
podman exec -ti $CONTAINER /bin/bash
podman rm -f $CONTAINER
podman rmi $IMAGE
```

On some container tools, such as `docker`, `sandbox = false` can be omitted. Omitting it will negatively impact compatibility with container tools like `podman`.

### In WSL2

We **strongly recommend** [enabling systemd](https://ubuntu.com/blog/ubuntu-wsl-enable-systemd), then installing Nix as normal:


```bash
curl --proto '=https' --tlsv1.2 -sSf -L https://install.determinate.systems/nix | sh -s -- install
```

If [WSLg][wslg] is enabled, you can do things like open a Linux Firefox from Windows on Powershell:

```powershell
wsl nix run nixpkgs#firefox
```

To use some OpenGL applications, you can use [`nixGL`][nixgl] (note that some applications, such as `blender`, may not work):

```powershell
wsl nix run --impure github:guibou/nixGL nix run nixpkgs#obs-studio
```


If enabling systemd is not an option, pass `--init none` at the end of the command:

> **Warning**
> When `--init none` is used, _only_ `root` or users who can elevate to `root` privileges can run Nix:
>
> ```bash
> sudo -i nix run nixpkgs#hello
> ```


```bash
curl --proto '=https' --tlsv1.2 -sSf -L https://install.determinate.systems/nix | sh -s -- install linux --init none
```

### Skip confirmation

If you'd like to bypass the confirmation step, you can apply the `--no-confirm` flag:

```bash
curl --proto '=https' --tlsv1.2 -sSf -L https://install.determinate.systems/nix | sh -s -- install --no-confirm
```

This is especially useful when using the installer in non-interactive scripts.


## Quirks

While `nix-installer` tries to provide a comprehensive and unquirky experience, there are unfortunately some issues which may require manual intervention or operator choices.

### Using MacOS after removing `nix` while `nix-darwin` was still installed, network requests fail

If `nix` was previously uninstalled without uninstalling `nix-darwin` first, users may experience errors similar to this:

```bash
$ nix shell nixpkgs#curl
error: unable to download 'https://cache.nixos.org/g8bqlgmpa4yg601w561qy2n576i6g0vh.narinfo': Problem with the SSL CA cert (path? access rights?) (77)
```

This occurs because `nix-darwin` provisions an `org.nixos.activate-system` service which remains after Nix is uninstalled.
The `org.nixos.activate-system` service in this state interacts with the newly installed Nix and changes the SSL certificates it uses to be a broken symlink.

```bash
$ ls -lah /etc/ssl/certs
total 0
drwxr-xr-x  3 root  wheel    96B Oct 17 08:26 .
drwxr-xr-x  6 root  wheel   192B Sep 16 06:28 ..
lrwxr-xr-x  1 root  wheel    41B Oct 17 08:26 ca-certificates.crt -> /etc/static/ssl/certs/ca-certificates.crt
```

The problem is compounded by the matter that the [`nix-darwin` uninstaller](https://github.com/LnL7/nix-darwin#uninstalling) will not work after uninstalling Nix, since it uses Nix and requires network connectivity.

It's possible to resolve this situation by removing the `org.nixos.activate-system` service and the `ca-certificates`:

```bash
$ sudo rm /Library/LaunchDaemons/org.nixos.activate-system.plist
$ sudo launchctl bootout system/org.nixos.activate-system
$ /nix/nix-installer uninstall
$ sudo rm /etc/ssl/certs/ca-certificates.crt
```

Then run the `nix-installer` again, and it should work.

Up-to-date versions of the `nix-installer` will refuse to uninstall until `nix-darwin` is uninstalled first, helping mitigate this problem.

## Building a binary

Since you'll be using `nix-installer` to install Nix on systems without Nix, the default build is a static binary.

Build a portable Linux binary on a system with Nix:

```bash
# to build a local copy
nix build -L ".#nix-installer-static"
# to build the remote main development branch
nix build -L "github:NixOS/experimental-nix-installer#nix-installer-static"
# for a specific version of the installer:
export NIX_INSTALLER_TAG="v0.6.0"
nix build -L "github:NixOS/experimental-nix-installer/$NIX_INSTALLER_TAG#nix-installer-static"
```

On Mac:

```bash
# to build a local copy
nix build -L ".#nix-installer"
# to build the remote main development branch
nix build -L "github:NixOS/experimental-nix-installer#nix-installer"
# for a specific version of the installer:
export NIX_INSTALLER_TAG="v0.6.0"
nix build -L "github:NixOS/experimental-nix-installer/$NIX_INSTALLER_TAG#nix-installer"
```

Then copy the `result/bin/nix-installer` to the machine you wish to run it on.

You can also add `nix-installer` to a system without Nix via `cargo`, there are no system dependencies to worry about:

```bash
# to build and run a local copy
RUSTFLAGS="--cfg tokio_unstable" cargo run -- --help
# to build the remote main development branch
RUSTFLAGS="--cfg tokio_unstable" cargo install --git https://github.com/DeterminateSystems/nix-installer
nix-installer --help
# for a specific version of the installer:
export NIX_INSTALLER_TAG="v0.6.0"
RUSTFLAGS="--cfg tokio_unstable" cargo install --git https://github.com/DeterminateSystems/nix-installer --tag $NIX_INSTALLER_TAG
nix-installer --help
```

To make this build portable, pass ` --target x86_64-unknown-linux-musl`.

> **Note**
> We currently require `--cfg tokio_unstable` as we utilize [Tokio's process groups](https://docs.rs/tokio/1.24.1/tokio/process/struct.Command.html#method.process_group), which wrap stable `std` APIs, but are unstable due to it requiring an MSRV bump.


## As a library

> **Warning**
> Use as a library is still experimental. This feature is likely to be removed in the future without an advocate. If you're using this, please let us know and we can make a path to stabilization.

Add `nix-installer` to your dependencies:

```bash
cargo add nix-installer
```

If you are **building a CLI**, check out the `cli` feature flag for `clap` integration.

You'll also need to edit your `.cargo/config.toml` to use `tokio_unstable` as we utilize [Tokio's process groups](https://docs.rs/tokio/1.24.1/tokio/process/struct.Command.html#method.process_group), which wrap stable `std` APIs, but are unstable due to it requiring an MSRV bump:

```toml
# .cargo/config.toml
[build]
rustflags=["--cfg", "tokio_unstable"]
```

You'll also need to set the `NIX_INSTALLER_TARBALL_PATH` environment variable to point to a target-appropriate Nix installation tarball, like nix-2.21.2-aarch64-darwin.tar.xz.
The contents are embedded in the resulting binary instead of downloaded at installation time.

Then it's possible to review the [documentation](https://docs.rs/nix-installer/latest/nix_installer/):

```bash
cargo doc --open -p nix-installer
```

Documentation is also available via `nix` build:

```bash
nix build github:NixOS/experimental-nix-installer#nix-installer.doc
firefox result-doc/nix-installer/index.html
```

## Accessing other versions

For users who desire version pinning, the version of `nix-installer` to use can be specified in the `curl` command:

```bash
VERSION="v0.6.0"
curl --proto '=https' --tlsv1.2 -sSf -L https://install.determinate.systems/nix/tag/${VERSION} | sh -s -- install
```

To discover which versions are available, or download the binaries for any release, check the [Github Releases](https://github.com/DeterminateSystems/nix-installer/releases).

These releases can be downloaded and used directly:

```bash
VERSION="v0.6.0"
ARCH="aarch64-linux"
curl -sSf -L https://github.com/DeterminateSystems/nix-installer/releases/download/${VERSION}/nix-installer-${ARCH} -o nix-installer
./nix-installer install
```

Each installer version has an [associated supported nix version](src/settings.rs) -- if you pin the installer version, you'll also indirectly pin to the associated nix version.

You can also override the `nix` version via `--nix-package-url` or `NIX_INSTALLER_NIX_PACKAGE_URL=` but doing so is not recommended since we haven't tested that combination.
Here are some example `nix` package URLs including nix version, OS and architecture:

* https://releases.nixos.org/nix/nix-2.18.1/nix-2.18.1-x86_64-linux.tar.xz
* https://releases.nixos.org/nix/nix-2.18.1/nix-2.18.1-aarch64-darwin.tar.xz

## Installation Differences

Differing from the upstream [Nix](https://github.com/NixOS/nix) installer scripts:

<<<<<<< HEAD
=======
* In `nix.conf`:
  + the `nix-command` and `flakes` features are enabled
  + `bash-prompt-prefix` is set
  + `auto-optimise-store` is set to `true` (On Linux only)
  * `extra-nix-path` is set to `nixpkgs=flake:nixpkgs`
  * `max-jobs` is set to `auto`
  * `upgrade-nix-store-path-url` is set to `https://install.determinate.systems/nix-upgrade/stable/universal`, to prevent unintentional downgrades.
>>>>>>> 18d265a6
* an installation receipt (for uninstalling) is stored at `/nix/receipt.json` as well as a copy of the install binary at `/nix/nix-installer`
* `ssl-cert-file` is set in `/etc/nix/nix.conf` if the `ssl-cert-file` argument is used.

## Motivations

The existing upstream scripts do a good job, however they are difficult to maintain.

Subtle differences in the shell implementations and tool used in the scripts make it difficult to make meaningful changes to the installer.

The Determinate Nix installer has numerous advantages:

* survives macOS upgrades
* keeping an installation receipt for easy uninstallation
* offering users a chance to review an accurate, calculated install plan
* having 'planners' which can create appropriate install plans for complicated targets
* offering users with a failing install the chance to do a best-effort revert
* improving performance by maximizing parallel operations
* supporting a expanded test suite including 'curing' cases
* supporting SELinux and OSTree based distributions without asking users to make compromises
* operating as a single, static binary with external dependencies such as `openssl`, only calling existing system tools (like `useradd`) where necessary
* As a MacOS remote build target, ensures `nix` is not absent from path

It has been wonderful to collaborate with other participants in the Nix Installer Working Group and members of the broader community. The working group maintains a [foundation owned fork of the installer](https://github.com/nixos/experimental-nix-installer/).


## Diagnostics

<<<<<<< HEAD
By default, this fork of the Determinate Nix Installer does not compile support for diagnostics.
=======
The goal of the Determinate Nix Installer is to successfully and correctly install Nix.
The `curl | sh` pipeline and the installer collects a little bit of diagnostic information to help us make that true.

Here is a table of the [diagnostic data we collect][diagnosticdata]:

| Field                 | Use                                                                                                   |
| --------------------- | ----------------------------------------------------------------------------------------------------- |
| `version`             | The version of the Determinate Nix Installer.                                                         |
| `planner`             | The method of installing Nix (`linux`, `macos`, `steam-deck`)                                         |
| `configured_settings` | The names of planner settings which were changed from their default. Does _not_ include the values.   |
| `os_name`             | The running operating system.                                                                         |
| `os_version`          | The version of the operating system.                                                                  |
| `triple`              | The architecture/operating system/binary format of your system.                                       |
| `is_ci`               | Whether the installer is being used in CI (e.g. GitHub Actions).                                      |
| `action`              | Either `Install` or `Uninstall`.                                                                      |
| `status`              | One of `Success`, `Failure`, `Pending`, or `Cancelled`.                                               |
| `attribution`         | Optionally defined by the user, associate the diagnostics of this run to the provided value.          |
| `failure_chain`     | A high level description of what the failure was, if any. For example: `Command("diskutil")` if the command `diskutil list` failed. |

To disable diagnostic reporting, set the diagnostics URL to an empty string by passing `--diagnostic-endpoint=""` or setting `NIX_INSTALLER_DIAGNOSTIC_ENDPOINT=""`.

You can read the full privacy policy for [Determinate Systems][detsys], the creators of the Determinate Nix Installer, [here][privacy].

[detsys]: https://determinate.systems/
[diagnosticdata]: https://github.com/DeterminateSystems/nix-installer/blob/f9f927840d532b71f41670382a30cfcbea2d8a35/src/diagnostics.rs#L29-L43
[privacy]: https://determinate.systems/policies/privacy
[recommended-nix]: https://github.com/DeterminateSystems/nix/releases/latest
[systemd]: https://systemd.io
[wslg]: https://github.com/microsoft/wslg
[nixgl]: https://github.com/guibou/nixGL
[Nix]: https://nixos.org
>>>>>>> 18d265a6
<|MERGE_RESOLUTION|>--- conflicted
+++ resolved
@@ -447,16 +447,6 @@
 
 Differing from the upstream [Nix](https://github.com/NixOS/nix) installer scripts:
 
-<<<<<<< HEAD
-=======
-* In `nix.conf`:
-  + the `nix-command` and `flakes` features are enabled
-  + `bash-prompt-prefix` is set
-  + `auto-optimise-store` is set to `true` (On Linux only)
-  * `extra-nix-path` is set to `nixpkgs=flake:nixpkgs`
-  * `max-jobs` is set to `auto`
-  * `upgrade-nix-store-path-url` is set to `https://install.determinate.systems/nix-upgrade/stable/universal`, to prevent unintentional downgrades.
->>>>>>> 18d265a6
 * an installation receipt (for uninstalling) is stored at `/nix/receipt.json` as well as a copy of the install binary at `/nix/nix-installer`
 * `ssl-cert-file` is set in `/etc/nix/nix.conf` if the `ssl-cert-file` argument is used.
 
@@ -484,38 +474,4 @@
 
 ## Diagnostics
 
-<<<<<<< HEAD
-By default, this fork of the Determinate Nix Installer does not compile support for diagnostics.
-=======
-The goal of the Determinate Nix Installer is to successfully and correctly install Nix.
-The `curl | sh` pipeline and the installer collects a little bit of diagnostic information to help us make that true.
-
-Here is a table of the [diagnostic data we collect][diagnosticdata]:
-
-| Field                 | Use                                                                                                   |
-| --------------------- | ----------------------------------------------------------------------------------------------------- |
-| `version`             | The version of the Determinate Nix Installer.                                                         |
-| `planner`             | The method of installing Nix (`linux`, `macos`, `steam-deck`)                                         |
-| `configured_settings` | The names of planner settings which were changed from their default. Does _not_ include the values.   |
-| `os_name`             | The running operating system.                                                                         |
-| `os_version`          | The version of the operating system.                                                                  |
-| `triple`              | The architecture/operating system/binary format of your system.                                       |
-| `is_ci`               | Whether the installer is being used in CI (e.g. GitHub Actions).                                      |
-| `action`              | Either `Install` or `Uninstall`.                                                                      |
-| `status`              | One of `Success`, `Failure`, `Pending`, or `Cancelled`.                                               |
-| `attribution`         | Optionally defined by the user, associate the diagnostics of this run to the provided value.          |
-| `failure_chain`     | A high level description of what the failure was, if any. For example: `Command("diskutil")` if the command `diskutil list` failed. |
-
-To disable diagnostic reporting, set the diagnostics URL to an empty string by passing `--diagnostic-endpoint=""` or setting `NIX_INSTALLER_DIAGNOSTIC_ENDPOINT=""`.
-
-You can read the full privacy policy for [Determinate Systems][detsys], the creators of the Determinate Nix Installer, [here][privacy].
-
-[detsys]: https://determinate.systems/
-[diagnosticdata]: https://github.com/DeterminateSystems/nix-installer/blob/f9f927840d532b71f41670382a30cfcbea2d8a35/src/diagnostics.rs#L29-L43
-[privacy]: https://determinate.systems/policies/privacy
-[recommended-nix]: https://github.com/DeterminateSystems/nix/releases/latest
-[systemd]: https://systemd.io
-[wslg]: https://github.com/microsoft/wslg
-[nixgl]: https://github.com/guibou/nixGL
-[Nix]: https://nixos.org
->>>>>>> 18d265a6
+By default, this fork of the Determinate Nix Installer does not compile support for diagnostics.