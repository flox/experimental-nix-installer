# An experimental fork of the Determinate Nix Installer, to play with upstreaming.

Note, this is different from the Determinate Nix Installer, available at https://github.com/DeterminateSystems/nix-installer.

## If you're having a problem with installing Nix, this repository is almost certainly the wrong place to record issues.

If you used the **official Nix install scripts**, report issues at https://github.com/NixOS/nix/issues.

If you used the **Determinate Nix Installer**, report issues at https://github.com/DeterminateSystems/nix-installer.

---

[![Crates.io](https://img.shields.io/crates/v/nix-installer)](https://crates.io/crates/nix-installer)
[![Docs.rs](https://img.shields.io/docsrs/nix-installer)](https://docs.rs/nix-installer/latest/nix_installer/)

A fast, friendly, and reliable tool to help you use Nix with Flakes everywhere.


```bash
curl --proto '=https' --tlsv1.2 -sSf -L https://install.determinate.systems/nix | sh -s -- install
```

The `nix-installer` has successfully completed over 1,000,000 installs in a number of environments, including [Github Actions](#as-a-github-action):

| Platform                     | Multi User         | `root` only | Maturity          |
|------------------------------|:------------------:|:-----------:|:-----------------:|
| Linux (x86_64 & aarch64)     | ✓ (via [systemd])  | ✓           | Stable            |
| MacOS (x86_64 & aarch64)     | ✓                  |             | Stable (See note) |
| Valve Steam Deck (SteamOS)   | ✓                  |             | Stable            |
| WSL2 (x86_64 & aarch64)      | ✓ (via [systemd])  | ✓           | Stable            |
| Podman Linux Containers      | ✓ (via [systemd])  | ✓           | Stable            |
| Docker Containers            |                    | ✓           | Stable            |
| Linux (i686)                 | ✓ (via [systemd])  | ✓           | Unstable          |

> **Note**
> On **MacOS only**, removing users and/or groups may fail if there are no users who are logged in graphically.

<<<<<<< HEAD
## Installation Differences

Differing from the current official [Nix](https://github.com/NixOS/nix) installer scripts:

* an installation receipt (for uninstalling) is stored at `/nix/receipt.json` as well as a copy of the install binary at `/nix/nix-installer`
* `nix-channel --update` is not run, `~/.nix-channels` is not provisioned
* `NIX_SSL_CERT_FILE` is set in the various shell profiles if the `ssl-cert-file` argument is used.

## Motivations

The current Nix install scripts do an excellent job, however they are difficult to maintain. Subtle differences in the shell implementations and certain characteristics of bash scripts make it difficult to make meaningful changes to the installer.

Our team wishes to experiment with the idea of an installer in a more structured language and see if this is a worthwhile alternative. Along the way, we are also exploring a few other ideas, such as:

* offering users a chance to review an accurate, calculated install plan
* having 'planners' which can create appropriate install plans
* keeping an installation receipt for uninstallation
* offering users with a failing install the chance to do a best-effort revert
* doing whatever tasks we can in parallel

So far, our explorations have been quite fruitful, so we wanted to share and keep exploring.
=======
>>>>>>> 0c01adc8

## Usage

Install Nix with the default planner and options:

```bash
curl --proto '=https' --tlsv1.2 -sSf -L https://install.determinate.systems/nix | sh -s -- install
```

Or, to download a platform specific Installer binary yourself:

```bash
$ curl -sL -o nix-installer https://install.determinate.systems/nix/nix-installer-x86_64-linux
$ chmod +x nix-installer
$ ./nix-installer
```

`nix-installer` installs Nix by following a *plan* made by a *planner*. Review the available planners:

```bash
$ ./nix-installer install --help
Execute an install (possibly using an existing plan)

To pass custom options, select a planner, for example `nix-installer install linux-multi --help`

Usage: nix-installer install [OPTIONS] [PLAN]
       nix-installer install <COMMAND>

Commands:
  linux
          A planner for Linux installs
  steam-deck
          A planner suitable for the Valve Steam Deck running SteamOS
  help
          Print this message or the help of the given subcommand(s)
# ...
```

Planners have their own options and defaults, sharing most of them in common:

```bash
$ ./nix-installer install linux --help
A planner for Linux installs

Usage: nix-installer install linux [OPTIONS]

Options:
# ...
      --nix-build-group-name <NIX_BUILD_GROUP_NAME>
          The Nix build group name
          
          [env: NIX_INSTALLER_NIX_BUILD_GROUP_NAME=]
          [default: nixbld]

      --nix-build-group-id <NIX_BUILD_GROUP_ID>
          The Nix build group GID
          
          [env: NIX_INSTALLER_NIX_BUILD_GROUP_ID=]
          [default: 3000]
# ...
```

Planners can be configured via environment variable or command arguments:

```bash
$ curl --proto '=https' --tlsv1.2 -sSf -L https://install.determinate.systems/nix | NIX_BUILD_GROUP_NAME=nixbuilder sh -s -- install linux-multi --nix-build-group-id 4000
# Or...
$ NIX_BUILD_GROUP_NAME=nixbuilder ./nix-installer install linux-multi --nix-build-group-id 4000
```

### Upgrading Nix

You can upgrade Nix (to the version specified [here](https://raw.githubusercontent.com/NixOS/nixpkgs/master/nixos/modules/installer/tools/nix-fallback-paths.nix)) by running:

```
sudo -i nix upgrade-nix
```

Alternatively, you can [uninstall](#uninstalling) and [reinstall](#usage) with a different version of the `nix-installer`.

### Uninstalling

You can remove a `nix-installer`-installed Nix by running

```bash
/nix/nix-installer uninstall
```


### As a Github Action

You can use the [`nix-installer-action`](https://github.com/DeterminateSystems/nix-installer-action) Github Action like so:

```yaml
on:
  pull_request:
  push:
    branches: [main]

jobs:
  lints:
    name: Build
    runs-on: ubuntu-22.04
    steps:
    - uses: actions/checkout@v3
    - name: Install Nix
      uses: DeterminateSystems/nix-installer-action@main
    - name: Run `nix build`
      run: nix build .
```

### Without systemd (Linux only)

> **Warning**
> When `--init none` is used, _only_ `root` or users who can elevate to `root` privileges can run Nix:
>
> ```bash
> sudo -i nix run nixpkgs#hello
> ```

If you don't use [systemd], you can still install Nix by explicitly specifying the `linux` plan and `--init none`:

```bash
curl --proto '=https' --tlsv1.2 -sSf -L https://install.determinate.systems/nix | sh -s -- install linux --init none
```

### In a container

In Docker/Podman containers or WSL2 instances where an init (like `systemd`) is not present, pass `--init none`.

For containers (without an init):

> **Warning**
> When `--init none` is used, _only_ `root` or users who can elevate to `root` privileges can run Nix:
>
> ```bash
> sudo -i nix run nixpkgs#hello
> ```

```dockerfile
# Dockerfile
FROM ubuntu:latest
RUN apt update -y
RUN apt install curl -y
RUN curl --proto '=https' --tlsv1.2 -sSf -L https://install.determinate.systems/nix | sh -s -- install linux \
  --extra-conf "sandbox = false" \
  --init none \
  --no-confirm
ENV PATH="${PATH}:/nix/var/nix/profiles/default/bin"
RUN nix run nixpkgs#hello
```

```bash
docker build -t ubuntu-with-nix .
docker run --rm -ti ubuntu-with-nix
docker rmi ubuntu-with-nix
# or
podman build -t ubuntu-with-nix .
podman run --rm -ti ubuntu-with-nix
podman rmi ubuntu-with-nix
```

For containers with a systemd init:

```dockerfile
# Dockerfile
FROM ubuntu:latest
RUN apt update -y
RUN apt install curl systemd -y
RUN curl --proto '=https' --tlsv1.2 -sSf -L https://install.determinate.systems/nix | sh -s -- install linux \
  --extra-conf "sandbox = false" \
  --no-start-daemon \
  --no-confirm
ENV PATH="${PATH}:/nix/var/nix/profiles/default/bin"
RUN nix run nixpkgs#hello
CMD [ "/bin/systemd" ]
```

```bash
podman build -t ubuntu-systemd-with-nix .
IMAGE=$(podman create ubuntu-systemd-with-nix)
CONTAINER=$(podman start $IMAGE)
podman exec -ti $CONTAINER /bin/bash
podman rm -f $CONTAINER
podman rmi $IMAGE
```

On some container tools, such as `docker`, `sandbox = false` can be omitted. Omitting it will negatively impact compatibility with container tools like `podman`.

### In WSL2

We **strongly recommend** [enabling systemd](https://ubuntu.com/blog/ubuntu-wsl-enable-systemd), then installing Nix as normal:


```bash
curl --proto '=https' --tlsv1.2 -sSf -L https://install.determinate.systems/nix | sh -s -- install
```

If [WSLg][wslg] is enabled, you can do things like open a Linux Firefox from Windows on Powershell:

```powershell
wsl nix run nixpkgs#firefox
```

To use some OpenGL applications, you can use [`nixGL`][nixgl] (note that some applications, such as `blender`, may not work):

```powershell
wsl nix run --impure github:guibou/nixGL nix run nixpkgs#obs-studio
```


If enabling system is not an option, pass `--init none` at the end of the command:

> **Warning**
> When `--init none` is used, _only_ `root` or users who can elevate to `root` privileges can run Nix:
>
> ```bash
> sudo -i nix run nixpkgs#hello
> ```


```bash
curl --proto '=https' --tlsv1.2 -sSf -L https://install.determinate.systems/nix | sh -s -- install linux --init none
```

### Skip confirmation

If you'd like to bypass the confirmation step, you can apply the `--no-confirm` flag:

```bash
curl --proto '=https' --tlsv1.2 -sSf -L https://install.determinate.systems/nix | sh -s -- install --no-confirm
```

This is especially useful when using the installer in non-interactive scripts.


## Quirks

While `nix-installer` tries to provide a comprehensive and unquirky experience, there are unfortunately some issues which may require manual intervention or operator choices.

### Using MacOS after removing `nix` while `nix-darwin` was still installed, network requests fail

If `nix` was previously uninstalled without uninstalling `nix-darwin` first, users may experience errors similar to this:

```bash
$ nix shell nixpkgs#curl
error: unable to download 'https://cache.nixos.org/g8bqlgmpa4yg601w561qy2n576i6g0vh.narinfo': Problem with the SSL CA cert (path? access rights?) (77)
```

This occurs because `nix-darwin` provisions an `org.nixos.activate-system` service which remains after Nix is uninstalled.
The `org.nixos.activate-system` service in this state interacts with the newly installed Nix and changes the SSL certificates it uses to be a broken symlink.

```bash
$ ls -lah /etc/ssl/certs
total 0
drwxr-xr-x  3 root  wheel    96B Oct 17 08:26 .
drwxr-xr-x  6 root  wheel   192B Sep 16 06:28 ..
lrwxr-xr-x  1 root  wheel    41B Oct 17 08:26 ca-certificates.crt -> /etc/static/ssl/certs/ca-certificates.crt
```

The problem is compounded by the matter that the [`nix-darwin` uninstaller](https://github.com/LnL7/nix-darwin#uninstalling) will not work after uninstalling Nix, since it uses Nix and requires network connectivity.

It's possible to resolve this situation by removing the `org.nixos.activate-system` service and the `ca-certificates`:

```bash
$ sudo rm /Library/LaunchDaemons/org.nixos.activate-system.plist
$ sudo launchctl bootout system/org.nixos.activate-system
$ /nix/nix-installer uninstall
$ sudo rm /etc/ssl/certs/ca-certificates.crt
```

Then run the `nix-installer` again, and it should work.

Up-to-date versions of the `nix-installer` will refuse to uninstall until `nix-darwin` is uninstalled first, helping mitigate this problem.

## Building a binary

Since you'll be using `nix-installer` to install Nix on systems without Nix, the default build is a static binary.

Build a portable Linux binary on a system with Nix:

```bash
# to build a local copy
nix build -L ".#nix-installer-static"
# to build the remote main development branch
nix build -L "github:determinatesystems/nix-installer#nix-installer-static"
# for a specific version of the installer:
export NIX_INSTALLER_TAG="v0.6.0"
nix build -L "github:determinatesystems/nix-installer/$NIX_INSTALLER_TAG#nix-installer-static"
```

On Mac:

```bash
# to build a local copy
nix build -L ".#nix-installer"
# to build the remote main development branch
nix build -L "github:determinatesystems/nix-installer#nix-installer"
# for a specific version of the installer:
export NIX_INSTALLER_TAG="v0.6.0"
nix build -L "github:determinatesystems/nix-installer/$NIX_INSTALLER_TAG#nix-installer"
```

Then copy the `result/bin/nix-installer` to the machine you wish to run it on.

You can also add `nix-installer` to a system without Nix via `cargo`, there are no system dependencies to worry about:

```bash
# to build and run a local copy
RUSTFLAGS="--cfg tokio_unstable" cargo run -- --help
# to build the remote main development branch
RUSTFLAGS="--cfg tokio_unstable" cargo install --git https://github.com/DeterminateSystems/nix-installer
nix-installer --help
# for a specific version of the installer:
export NIX_INSTALLER_TAG="v0.6.0"
RUSTFLAGS="--cfg tokio_unstable" cargo install --git https://github.com/DeterminateSystems/nix-installer --tag $NIX_INSTALLER_TAG
nix-installer --help
```

To make this build portable, pass ` --target x86_64-unknown-linux-musl`.

> **Note**
> We currently require `--cfg tokio_unstable` as we utilize [Tokio's process groups](https://docs.rs/tokio/1.24.1/tokio/process/struct.Command.html#method.process_group), which wrap stable `std` APIs, but are unstable due to it requiring an MSRV bump.


## As a library

> **Warning**
> Use as a library is still experimental. This feature is likely to be removed in the future without an advocate. If you're using this, please let us know and we can make a path to stablization.

Add `nix-installer` to your dependencies:

```bash
cargo add nix-installer
```

If you are **building a CLI**, check out the `cli` feature flag for `clap` integration.

You'll also need to edit your `.cargo/config.toml` to use `tokio_unstable` as we utilize [Tokio's process groups](https://docs.rs/tokio/1.24.1/tokio/process/struct.Command.html#method.process_group), which wrap stable `std` APIs, but are unstable due to it requiring an MSRV bump:

```toml
# .cargo/config.toml
[build]
rustflags=["--cfg", "tokio_unstable"]
```

Then it's possible to review the [documentation](https://docs.rs/nix-installer/latest/nix_installer/):

```bash
cargo doc --open -p nix-installer
```

Documentation is also available via `nix` build:

```bash
nix build github:DeterminateSystems/nix-installer#nix-installer.doc
firefox result-doc/nix-installer/index.html
```

## Accessing other versions

For users who desire version pinning, the version of `nix-installer` to use can be specified in the `curl` command:

```bash
VERSION="v0.6.0"
curl --proto '=https' --tlsv1.2 -sSf -L https://install.determinate.systems/nix/tag/${VERSION} | sh -s -- install
```

To discover which versions are available, or download the binaries for any release, check the [Github Releases](https://github.com/DeterminateSystems/nix-installer/releases).

These releases can be downloaded and used directly:

```bash
VERSION="v0.6.0"
ARCH="aarch64-linux"
curl -sSf -L https://github.com/DeterminateSystems/nix-installer/releases/download/${VERSION}/nix-installer-${ARCH} -o nix-installer
./nix-installer install
```


## Installation Differences

Differing from the upstream [Nix](https://github.com/NixOS/nix) installer scripts:

* In `nix.conf`:
  + the `nix-command` and `flakes` features are enabled
  + `bash-prompt-prefix` is set
  + `auto-optimise-store` is set to `true` (On Linux only)
  * `extra-nix-path` is set to `nixpkgs=flake:nixpkgs`
  * `max-jobs` is set to `auto`
* an installation receipt (for uninstalling) is stored at `/nix/receipt.json` as well as a copy of the install binary at `/nix/nix-installer`
* `nix-channel --update` is not run, `~/.nix-channels` is not provisioned
* `ssl-cert-file` is set in `/etc/nix/nix.conf` if the `ssl-cert-file` argument is used.

## Motivations

The existing upstream scripts do a good job, however they are difficult to maintain.

Subtle differences in the shell implementations and tool used in the scripts make it difficult to make meaningful changes to the installer.

The Determinate Nix installer has numerous advantages:

* survives macOS upgrades
* keeping an installation receipt for easy uninstallation
* offering users a chance to review an accurate, calculated install plan
* having 'planners' which can create appropriate install plans for complicated targets
* offering users with a failing install the chance to do a best-effort revert
* improving performance by maximizing parallel operations
* supporting a expanded test suite including 'curing' cases
* supporting SELinux and OSTree based distributions without asking users to make compromises
* operating as a single, static binary with external dependencies such as `openssl`, only calling existing system tools (like `useradd`) where necessary
* As a MacOS remote build target, ensures `nix` is not absent from path

It has been wonderful to collaborate with other participants in the Nix Installer Working Group and members of the broader community. The working group maintains a [foundation owned fork of the installer](https://github.com/nixos/experimental-nix-installer/).


## Diagnostics

The goal of the Determinate Nix Installer is to successfully and correctly install Nix.
The `curl | sh` pipeline and the installer collects a little bit of diagnostic information to help us make that true.

Here is a table of the [diagnostic data we collect][diagnosticdata]:

| Field                 | Use                                                                                                   |
| --------------------- | ----------------------------------------------------------------------------------------------------- |
| `version`             | The version of the Determinate Nix Installer.                                                         |
| `planner`             | The method of installing Nix (`linux`, `macos`, `steam-deck`)                                         |
| `configured_settings` | The names of planner settings which were changed from their default. Does _not_ include the values.   |
| `os_name`             | The running operating system.                                                                         |
| `os_version`          | The version of the operating system.                                                                  |
| `triple`              | The architecture/operating system/binary format of your system.                                       |
| `is_ci`               | Whether the installer is being used in CI (e.g. GitHub Actions).                                      |
| `action`              | Either `Install` or `Uninstall`.                                                                      |
| `status`              | One of `Success`, `Failure`, `Pending`, or `Cancelled`.                                               |
| `attribution`         | Optionally defined by the user, associate the diagnostics of this run to the provided value.          |
| `failure_chain`     | A high level description of what the failure was, if any. For example: `Command("diskutil")` if the command `diskutil list` failed. |

To disable diagnostic reporting, set the diagnostics URL to an empty string by passing `--diagnostic-endpoint=""` or setting `NIX_INSTALLER_DIAGNOSTIC_ENDPOINT=""`.

You can read the full privacy policy for [Determinate Systems][detsys], the creators of the Determinate Nix Installer, [here][privacy].

[detsys]: https://determinate.systems/
[diagnosticdata]: https://github.com/DeterminateSystems/nix-installer/blob/f9f927840d532b71f41670382a30cfcbea2d8a35/src/diagnostics.rs#L29-L43
[privacy]: https://determinate.systems/privacy
[systemd]: https://systemd.io
[wslg]: https://github.com/microsoft/wslg
[nixgl]: https://github.com/guibou/nixGL<|MERGE_RESOLUTION|>--- conflicted
+++ resolved
@@ -35,30 +35,6 @@
 > **Note**
 > On **MacOS only**, removing users and/or groups may fail if there are no users who are logged in graphically.
 
-<<<<<<< HEAD
-## Installation Differences
-
-Differing from the current official [Nix](https://github.com/NixOS/nix) installer scripts:
-
-* an installation receipt (for uninstalling) is stored at `/nix/receipt.json` as well as a copy of the install binary at `/nix/nix-installer`
-* `nix-channel --update` is not run, `~/.nix-channels` is not provisioned
-* `NIX_SSL_CERT_FILE` is set in the various shell profiles if the `ssl-cert-file` argument is used.
-
-## Motivations
-
-The current Nix install scripts do an excellent job, however they are difficult to maintain. Subtle differences in the shell implementations and certain characteristics of bash scripts make it difficult to make meaningful changes to the installer.
-
-Our team wishes to experiment with the idea of an installer in a more structured language and see if this is a worthwhile alternative. Along the way, we are also exploring a few other ideas, such as:
-
-* offering users a chance to review an accurate, calculated install plan
-* having 'planners' which can create appropriate install plans
-* keeping an installation receipt for uninstallation
-* offering users with a failing install the chance to do a best-effort revert
-* doing whatever tasks we can in parallel
-
-So far, our explorations have been quite fruitful, so we wanted to share and keep exploring.
-=======
->>>>>>> 0c01adc8
 
 ## Usage
 
@@ -443,12 +419,6 @@
 
 Differing from the upstream [Nix](https://github.com/NixOS/nix) installer scripts:
 
-* In `nix.conf`:
-  + the `nix-command` and `flakes` features are enabled
-  + `bash-prompt-prefix` is set
-  + `auto-optimise-store` is set to `true` (On Linux only)
-  * `extra-nix-path` is set to `nixpkgs=flake:nixpkgs`
-  * `max-jobs` is set to `auto`
 * an installation receipt (for uninstalling) is stored at `/nix/receipt.json` as well as a copy of the install binary at `/nix/nix-installer`
 * `nix-channel --update` is not run, `~/.nix-channels` is not provisioned
 * `ssl-cert-file` is set in `/etc/nix/nix.conf` if the `ssl-cert-file` argument is used.
